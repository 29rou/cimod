//    Copyright 2019 Jij Inc.

//    Licensed under the Apache License, Version 2.0 (the "License");
//    you may not use this file except in compliance with the License.
//    You may obtain a copy of the License at

//        http://www.apache.org/licenses/LICENSE-2.0

//    Unless required by applicable law or agreed to in writing, software 
//    distributed under the License is distributed on an "AS IS" BASIS, 
//    WITHOUT WARRANTIES OR CONDITIONS OF ANY KIND, either express or implied.
//    See the License for the specific language governing permissions and
//    limitations under the License.

#include "impl.hpp"
#include <string>

namespace py = pybind11;

using namespace py::literals;
using namespace cimod;

PYBIND11_MODULE(cxxcimod, m){
    m.doc() = "C++ library for a binary quadratic model";

    /**********************************************************
    //BinaryQuadraticModel and BinaryPolynomialModel
     **********************************************************/

    py::enum_<Vartype>(m, "Vartype")
        .value("SPIN", Vartype::SPIN)
        .value("BINARY", Vartype::BINARY)
        .value("NONE", Vartype::NONE)
        .export_values();

<<<<<<< HEAD
    declare_BQM<int64_t, double, cimod::Dense>(m, "BinaryQuadraticModel_Dense");
    declare_BQM<std::string, double, cimod::Dense>(m, "BinaryQuadraticModel_str_Dense");
    declare_BQM<std::tuple<size_t, size_t>, double, cimod::Dense>(m, "BinaryQuadraticModel_tuple2_Dense");
    declare_BQM<std::tuple<size_t, size_t, size_t>, double, cimod::Dense>(m, "BinaryQuadraticModel_tuple3_Dense");
    declare_BQM<std::tuple<size_t, size_t, size_t, size_t>, double, cimod::Dense>(m, "BinaryQuadraticModel_tuple4_Dense");

    declare_BQM<int64_t, double, cimod::Sparse>(m, "BinaryQuadraticModel_Sparse");
    declare_BQM<std::string, double, cimod::Sparse>(m, "BinaryQuadraticModel_str_Sparse");
    declare_BQM<std::tuple<size_t, size_t>, double, cimod::Sparse>(m, "BinaryQuadraticModel_tuple2_Sparse");
    declare_BQM<std::tuple<size_t, size_t, size_t>, double, cimod::Sparse>(m, "BinaryQuadraticModel_tuple3_Sparse");
    declare_BQM<std::tuple<size_t, size_t, size_t, size_t>, double, cimod::Sparse>(m, "BinaryQuadraticModel_tuple4_Sparse");

    declare_BQM<int64_t, double, cimod::Dict>(m, "BinaryQuadraticModel_Dict");
    declare_BQM<std::string, double, cimod::Dict>(m, "BinaryQuadraticModel_str_Dict");
    declare_BQM<std::tuple<size_t, size_t>, double, cimod::Dict>(m, "BinaryQuadraticModel_tuple2_Dict");
    declare_BQM<std::tuple<size_t, size_t, size_t>, double, cimod::Dict>(m, "BinaryQuadraticModel_tuple3_Dict");
    declare_BQM<std::tuple<size_t, size_t, size_t, size_t>, double, cimod::Dict>(m, "BinaryQuadraticModel_tuple4_Dict");

   /*
    declare_BPM<size_t, double>(m, "BinaryPolynomialModel");
=======
    declare_BQM<size_t, double>(m, "BinaryQuadraticModel");
    declare_BQM<std::string, double>(m, "BinaryQuadraticModel_str");
    declare_BQM<std::tuple<size_t, size_t>, double>(m, "BinaryQuadraticModel_tuple2");
    declare_BQM<std::tuple<size_t, size_t, size_t>, double>(m, "BinaryQuadraticModel_tuple3");
    declare_BQM<std::tuple<size_t, size_t, size_t, size_t>, double>(m, "BinaryQuadraticModel_tuple4");
   
    declare_BPM<int64_t, double>(m, "BinaryPolynomialModel");
>>>>>>> ee36e993
    declare_BPM<std::string, double>(m, "BinaryPolynomialModel_str");
    declare_BPM<std::tuple<int64_t, int64_t>, double>(m, "BinaryPolynomialModel_tuple2");
    declare_BPM<std::tuple<int64_t, int64_t, int64_t>, double>(m, "BinaryPolynomialModel_tuple3");
    declare_BPM<std::tuple<int64_t, int64_t, int64_t, int64_t>, double>(m, "BinaryPolynomialModel_tuple4");
   
}




























<|MERGE_RESOLUTION|>--- conflicted
+++ resolved
@@ -33,7 +33,6 @@
         .value("NONE", Vartype::NONE)
         .export_values();
 
-<<<<<<< HEAD
     declare_BQM<int64_t, double, cimod::Dense>(m, "BinaryQuadraticModel_Dense");
     declare_BQM<std::string, double, cimod::Dense>(m, "BinaryQuadraticModel_str_Dense");
     declare_BQM<std::tuple<size_t, size_t>, double, cimod::Dense>(m, "BinaryQuadraticModel_tuple2_Dense");
@@ -52,17 +51,7 @@
     declare_BQM<std::tuple<size_t, size_t, size_t>, double, cimod::Dict>(m, "BinaryQuadraticModel_tuple3_Dict");
     declare_BQM<std::tuple<size_t, size_t, size_t, size_t>, double, cimod::Dict>(m, "BinaryQuadraticModel_tuple4_Dict");
 
-   /*
-    declare_BPM<size_t, double>(m, "BinaryPolynomialModel");
-=======
-    declare_BQM<size_t, double>(m, "BinaryQuadraticModel");
-    declare_BQM<std::string, double>(m, "BinaryQuadraticModel_str");
-    declare_BQM<std::tuple<size_t, size_t>, double>(m, "BinaryQuadraticModel_tuple2");
-    declare_BQM<std::tuple<size_t, size_t, size_t>, double>(m, "BinaryQuadraticModel_tuple3");
-    declare_BQM<std::tuple<size_t, size_t, size_t, size_t>, double>(m, "BinaryQuadraticModel_tuple4");
-   
     declare_BPM<int64_t, double>(m, "BinaryPolynomialModel");
->>>>>>> ee36e993
     declare_BPM<std::string, double>(m, "BinaryPolynomialModel_str");
     declare_BPM<std::tuple<int64_t, int64_t>, double>(m, "BinaryPolynomialModel_tuple2");
     declare_BPM<std::tuple<int64_t, int64_t, int64_t>, double>(m, "BinaryPolynomialModel_tuple3");
