--- conflicted
+++ resolved
@@ -229,11 +229,7 @@
       poly_value_list_.resize(num_interactions);
       
 #pragma omp parallel for
-<<<<<<< HEAD
       for (int64_t i = 0; i < (int64_t)num_interactions; ++i) {
-=======
-      for (int64_t i = 0; i < num_interactions; ++i) {
->>>>>>> 30f4917d
          std::vector<IndexType> temp;
          for (const auto &it: poly_key_distance_list[i]) {
             temp.push_back(variables[it]);
@@ -635,11 +631,7 @@
       
       if (omp_flag) {
 #pragma omp parallel for reduction (+: val)
-<<<<<<< HEAD
          for (int64_t i = 0; i < (int64_t)num_interactions; ++i) {
-=======
-         for (int64_t i = 0; i < num_interactions; ++i) {
->>>>>>> 30f4917d
             int32_t spin_multiple = 1;
             for (const auto &index: poly_key_list_[i]) {
                spin_multiple *= sample.at(index);
@@ -688,11 +680,7 @@
       
       if (omp_flag) {
 #pragma omp parallel for reduction (+: val)
-<<<<<<< HEAD
          for (int64_t i = 0; i < (int64_t)num_interactions; ++i) {
-=======
-         for (int64_t i = 0; i < num_interactions; ++i) {
->>>>>>> 30f4917d
             int32_t spin_multiple = 1;
             for (const auto &index: poly_key_list_[i]) {
                spin_multiple *= sample_vec[variables_to_integers_.at(index)];
@@ -724,11 +712,7 @@
    PolynomialValueList<FloatType> energies(const std::vector<Sample<IndexType>> &samples) const {
       PolynomialValueList<FloatType> val_list(samples.size());
 #pragma omp parallel for
-<<<<<<< HEAD
       for (int64_t i = 0; i < (int64_t)samples.size(); ++i) {
-=======
-      for (int64_t i = 0; i < samples.size(); ++i) {
->>>>>>> 30f4917d
          val_list[i] = energy(samples[i], false);
       }
       return val_list;
@@ -740,11 +724,7 @@
    PolynomialValueList<FloatType> energies(const std::vector<std::vector<int32_t>> &samples_vec) {
       PolynomialValueList<FloatType> val_list(samples_vec.size());
 #pragma omp parallel for
-<<<<<<< HEAD
       for (int64_t i = 0; i < (int64_t)samples_vec.size(); ++i) {
-=======
-      for (int64_t i = 0; i < samples_vec.size(); ++i) {
->>>>>>> 30f4917d
          val_list[i] = energy(samples_vec[i], false);
       }
       return val_list;
@@ -933,11 +913,7 @@
       std::vector<IndexType> sorted_variables = get_sorted_variables();
       
 #pragma omp parallel for
-<<<<<<< HEAD
       for (int64_t i = 0; i < (int64_t)num_interactions; ++i) {
-=======
-      for (int64_t i = 0; i < num_interactions; ++i) {
->>>>>>> 30f4917d
          std::vector<std::size_t> temp;
          for (const auto &it: poly_key_list_[i]) {
             auto it_index = std::lower_bound(sorted_variables.begin(), sorted_variables.end(), it);
