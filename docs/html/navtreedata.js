/*
 @licstart  The following is the entire license notice for the JavaScript code in this file.

 The MIT License (MIT)

 Copyright (C) 1997-2020 by Dimitri van Heesch

 Permission is hereby granted, free of charge, to any person obtaining a copy of this software
 and associated documentation files (the "Software"), to deal in the Software without restriction,
 including without limitation the rights to use, copy, modify, merge, publish, distribute,
 sublicense, and/or sell copies of the Software, and to permit persons to whom the Software is
 furnished to do so, subject to the following conditions:

 The above copyright notice and this permission notice shall be included in all copies or
 substantial portions of the Software.

 THE SOFTWARE IS PROVIDED "AS IS", WITHOUT WARRANTY OF ANY KIND, EXPRESS OR IMPLIED, INCLUDING
 BUT NOT LIMITED TO THE WARRANTIES OF MERCHANTABILITY, FITNESS FOR A PARTICULAR PURPOSE AND
 NONINFRINGEMENT. IN NO EVENT SHALL THE AUTHORS OR COPYRIGHT HOLDERS BE LIABLE FOR ANY CLAIM,
 DAMAGES OR OTHER LIABILITY, WHETHER IN AN ACTION OF CONTRACT, TORT OR OTHERWISE, ARISING FROM,
 OUT OF OR IN CONNECTION WITH THE SOFTWARE OR THE USE OR OTHER DEALINGS IN THE SOFTWARE.

 @licend  The above is the entire license notice for the JavaScript code in this file
*/
var NAVTREE =
[
  [ "cimod : C++ library for a binary (and polynomial) quadratic model", "index.html", [
    [ "cimod", "index.html", [
      [ "Overview", "index.html#s_overview", null ],
      [ "Binary quadratic model", "index.html#s_bqm", [
        [ "Ising model", "index.html#ss_ising", null ],
        [ "QUBO model", "index.html#ss_qubo", null ]
      ] ],
      [ "Binary polynomial model", "index.html#s_bpm", [
        [ "Ising model", "index.html#ss_bpm_Ising", null ],
        [ "HUBO model", "index.html#ss_bpm_hubo", null ]
      ] ],
      [ "Example", "index.html#s_example", null ]
    ] ],
    [ "Deprecated List", "deprecated.html", null ],
    [ "Namespaces", "namespaces.html", [
      [ "Namespace List", "namespaces.html", "namespaces_dup" ],
      [ "Namespace Members", "namespacemembers.html", [
        [ "All", "namespacemembers.html", null ],
        [ "Functions", "namespacemembers_func.html", null ],
        [ "Typedefs", "namespacemembers_type.html", null ],
        [ "Enumerations", "namespacemembers_enum.html", null ]
      ] ]
    ] ],
    [ "Classes", "annotated.html", [
      [ "Class List", "annotated.html", "annotated_dup" ],
      [ "Class Index", "classes.html", null ],
      [ "Class Members", "functions.html", [
        [ "All", "functions.html", "functions_dup" ],
        [ "Functions", "functions_func.html", null ],
        [ "Variables", "functions_vars.html", null ],
        [ "Typedefs", "functions_type.html", null ]
      ] ]
    ] ],
    [ "Files", "files.html", [
      [ "File List", "files.html", "files_dup" ],
      [ "File Members", "globals.html", [
        [ "All", "globals.html", null ],
        [ "Functions", "globals_func.html", null ]
      ] ]
    ] ]
  ] ]
];

var NAVTREEINDEX =
[
<<<<<<< HEAD
"annotated.html",
"functions_v.html"
=======
"annotated.html"
>>>>>>> 30f4917d
];

var SYNCONMSG = 'click to disable panel synchronisation';
var SYNCOFFMSG = 'click to enable panel synchronisation';<|MERGE_RESOLUTION|>--- conflicted
+++ resolved
@@ -69,12 +69,8 @@
 
 var NAVTREEINDEX =
 [
-<<<<<<< HEAD
-"annotated.html",
-"functions_v.html"
-=======
-"annotated.html"
->>>>>>> 30f4917d
+"",
+"functions_r.html"
 ];
 
 var SYNCONMSG = 'click to disable panel synchronisation';
