var indexSectionsWithContent =
{
  0: "_abcdefghijlmnopqrstuv",
<<<<<<< HEAD
  1: "bdhpsv",
  2: "c",
  3: "bcdhuv",
  4: "_abcefghilnorstu",
  5: "_emprv",
  6: "adjlmpqsv",
=======
  1: "bhpv",
  2: "c",
  3: "bchuv",
  4: "_abcefghilnoprstu",
  5: "emprsv",
  6: "ajlmpqs",
>>>>>>> 30f4917d
  7: "v",
  8: "bns",
  9: "cd"
};

var indexSectionNames =
{
  0: "all",
  1: "classes",
  2: "namespaces",
  3: "files",
  4: "functions",
  5: "variables",
  6: "typedefs",
  7: "enums",
  8: "enumvalues",
  9: "pages"
};

var indexSectionLabels =
{
  0: "All",
  1: "Classes",
  2: "Namespaces",
  3: "Files",
  4: "Functions",
  5: "Variables",
  6: "Typedefs",
  7: "Enumerations",
  8: "Enumerator",
  9: "Pages"
};
<|MERGE_RESOLUTION|>--- conflicted
+++ resolved
@@ -1,21 +1,12 @@
 var indexSectionsWithContent =
 {
   0: "_abcdefghijlmnopqrstuv",
-<<<<<<< HEAD
   1: "bdhpsv",
   2: "c",
   3: "bcdhuv",
   4: "_abcefghilnorstu",
-  5: "_emprv",
+  5: "_emprsv",
   6: "adjlmpqsv",
-=======
-  1: "bhpv",
-  2: "c",
-  3: "bchuv",
-  4: "_abcefghilnoprstu",
-  5: "emprsv",
-  6: "ajlmpqs",
->>>>>>> 30f4917d
   7: "v",
   8: "bns",
   9: "cd"
